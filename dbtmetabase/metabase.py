import json
import logging
from typing import (
    Any,
    Sequence,
    Optional,
    Tuple,
    Iterable,
    MutableMapping,
    Union,
    List,
    Mapping,
)

import requests
import time

from .models.metabase import MetabaseModel, MetabaseColumn

import re
import yaml
import os


class MetabaseClient:
    """Metabase API client."""

    _SYNC_PERIOD_SECS = 5

    def __init__(
        self,
        host: str,
        user: str,
        password: str,
        use_http: bool = False,
        verify: Union[str, bool] = None,
    ):
        """Constructor.

        Arguments:
            host {str} -- Metabase hostname.
            user {str} -- Metabase username.
            password {str} -- Metabase password.

        Keyword Arguments:
            use_http {bool} -- Use HTTP instead of HTTPS. (default: {False})
            verify {Union[str, bool]} -- Path to certificate or disable verification. (default: {None})
        """

        self.host = host
        self.protocol = "http" if use_http else "https"
        self.verify = verify
        self.session_id = self.get_session_id(user, password)
        self.exposure_parser = re.compile(r"[FfJj][RrOo][OoIi][MmNn]\s+\b(\w+)\b")
        logging.info("Session established successfully")

    def get_session_id(self, user: str, password: str) -> str:
        """Obtains new session ID from API.

        Arguments:
            user {str} -- Metabase username.
            password {str} -- Metabase password.

        Returns:
            str -- Session ID.
        """

        return self.api(
            "post",
            "/api/session",
            authenticated=False,
            json={"username": user, "password": password},
        )["id"]

    def sync_and_wait(
<<<<<<< HEAD
        self,
        database: str,
        schema: str,
        models: Sequence,
        timeout: Optional[int],
        schemas_to_exclude: Iterable = None,
=======
        self, database: str, models: Sequence, timeout: Optional[int]
>>>>>>> c0be414a
    ) -> bool:
        """Synchronize with the database and wait for schema compatibility.

        Arguments:
            database {str} -- Metabase database name.
            models {list} -- List of dbt models read from project.

        Keyword Arguments:
            timeout {int} -- Timeout before giving up in seconds. (default: {30})

        Returns:
            bool -- True if schema compatible with models, false if still incompatible.
        """
        if timeout is None:
            timeout = 30

        if timeout < self._SYNC_PERIOD_SECS:
            logging.critical(
                "Timeout provided %d secs, must be at least %d",
                timeout,
                self._SYNC_PERIOD_SECS,
            )
            return False

        database_id = self.find_database_id(database)
        if not database_id:
            logging.critical("Cannot find database by name %s", database)
            return False

        self.api("post", f"/api/database/{database_id}/sync_schema")

        deadline = int(time.time()) + timeout
        sync_successful = False
        while True:
<<<<<<< HEAD
            sync_successful = self.models_compatible(
                database_id, schema, models, schemas_to_exclude
            )
=======
            sync_successful = self.models_compatible(database_id, models)
>>>>>>> c0be414a
            time_after_wait = int(time.time()) + self._SYNC_PERIOD_SECS
            if not sync_successful and time_after_wait <= deadline:
                time.sleep(self._SYNC_PERIOD_SECS)
            else:
                break
        return sync_successful

<<<<<<< HEAD
    def models_compatible(
        self,
        database_id: str,
        schema: str,
        models: Sequence,
        schemas_to_exclude: Iterable = None,
    ) -> bool:
=======
    def models_compatible(self, database_id: str, models: Sequence) -> bool:
>>>>>>> c0be414a
        """Checks if models compatible with the Metabase database schema.

        Arguments:
            database_id {str} -- Metabase database ID.
            models {list} -- List of dbt models read from project.

        Returns:
            bool -- True if schema compatible with models, false otherwise.
        """

<<<<<<< HEAD
        _, field_lookup = self.build_metadata_lookups(
            database_id, schema, schemas_to_exclude
        )
=======
        _, field_lookup = self.build_metadata_lookups(database_id)
>>>>>>> c0be414a

        are_models_compatible = True
        for model in models:

            schema_name = model.schema.upper()
            model_name = model.name.upper()

            lookup_key = f"{schema_name}.{model_name}"

            if lookup_key not in field_lookup:
                logging.warning(
                    "Model %s not found in %s schema", lookup_key, schema_name
                )
                are_models_compatible = False
            else:
                table_lookup = field_lookup[lookup_key]
                for column in model.columns:
                    column_name = column.name.upper()
                    if column_name not in table_lookup:
                        logging.warning(
                            "Column %s not found in %s model", column_name, lookup_key
                        )
                        are_models_compatible = False

        return are_models_compatible

<<<<<<< HEAD
    def export_models(
        self,
        database: str,
        schema: str,
        models: Sequence[MetabaseModel],
        aliases,
        schemas_excludes: Optional[Iterable] = None,
        **kwargs,
    ):
=======
    def export_models(self, database: str, models: Sequence[MetabaseModel], aliases):
>>>>>>> c0be414a
        """Exports dbt models to Metabase database schema.

        Arguments:
            database {str} -- Metabase database name.
            models {list} -- List of dbt models read from project.
            aliases {dict} -- Provided by reader class. Shuttled down to column exports to resolve FK refs against relations to aliased source tables
        """

        database_id = self.find_database_id(database)
        if not database_id:
            logging.critical("Cannot find database by name %s", database)
            return

<<<<<<< HEAD
        if schemas_excludes is None:
            schemas_excludes = []

        table_lookup, field_lookup = self.build_metadata_lookups(
            database_id, schema, schemas_excludes
        )
=======
        table_lookup, field_lookup = self.build_metadata_lookups(database_id)
>>>>>>> c0be414a

        for model in models:
            self.export_model(model, table_lookup, field_lookup, aliases)

    def export_model(
        self,
        model: MetabaseModel,
        table_lookup: dict,
        field_lookup: dict,
        aliases: dict,
    ):
        """Exports one dbt model to Metabase database schema.

        Arguments:
            model {dict} -- One dbt model read from project.
            table_lookup {dict} -- Dictionary of Metabase tables indexed by name.
            field_lookup {dict} -- Dictionary of Metabase fields indexed by name, indexed by table name.
            aliases {dict} -- Provided by reader class. Shuttled down to column exports to resolve FK refs against relations to aliased source tables
        """

        schema_name = model.schema.upper()
        model_name = model.name.upper()

        lookup_key = f"{schema_name}.{aliases.get(model_name, model_name)}"

        api_table = table_lookup.get(lookup_key)
        if not api_table:
            logging.error("Table %s does not exist in Metabase", lookup_key)
            return

        # Empty strings not accepted by Metabase
        if not model.description:
            model_description = None
        else:
            model_description = model.description

        table_id = api_table["id"]
        if api_table["description"] != model_description and model_description:
            # Update with new values
            self.api(
                "put",
                f"/api/table/{table_id}",
                json={"description": model_description},
            )
            logging.info("Updated table %s successfully", lookup_key)
        elif not model_description:
            logging.info("No model description provided for table %s", lookup_key)
        else:
            logging.info("Table %s is up-to-date", lookup_key)

        for column in model.columns:
            self.export_column(schema_name, model_name, column, field_lookup, aliases)

    def export_column(
        self,
        schema_name: str,
        model_name: str,
        column: MetabaseColumn,
        field_lookup: dict,
        aliases: dict,
    ):
        """Exports one dbt column to Metabase database schema.

        Arguments:
            model_name {str} -- One dbt model name read from project.
            column {dict} -- One dbt column read from project.
            field_lookup {dict} -- Dictionary of Metabase fields indexed by name, indexed by table name.
            aliases {dict} -- Provided by reader class. Used to resolve FK refs against relations to aliased source tables
        """

        table_lookup_key = f"{schema_name}.{model_name}"
        column_name = column.name.upper()

        field = field_lookup.get(table_lookup_key, {}).get(column_name)
        if not field:
            logging.error(
                "Field %s.%s does not exist in Metabase", table_lookup_key, column_name
            )
            return

        field_id = field["id"]

        api_field = self.api("get", f"/api/field/{field_id}")

        if "special_type" in api_field:
            semantic_type = "special_type"
        else:
            semantic_type = "semantic_type"

        fk_target_field_id = None
        if column.semantic_type == "type/FK":
            # Target table could be aliased if we parse_ref() on a source, so we caught aliases during model parsing
            # This way we can unpack any alias mapped to fk_target_table when using yml folder parser
            target_table = (
                column.fk_target_table.upper()
                if column.fk_target_table is not None
                else None
            )
            target_field = (
                column.fk_target_field.upper()
                if column.fk_target_field is not None
                else None
            )

            if not target_table or not target_field:
                logging.info(
                    "Passing on fk resolution for %s. Target field %s was not resolved during dbt model parsing.",
                    table_lookup_key,
                    target_field,
                )

            else:
                # Now we can trust our parse_ref even if it is pointing to something like source("salesforce", "my_cool_table_alias")
                # just as easily as a simple ref("stg_salesforce_cool_table") -> the dict is empty if parsing from manifest.json
                was_aliased = (
                    aliases.get(target_table.split(".", 1)[-1])
                    if target_table
                    else None
                )
                if was_aliased:
                    target_table = ".".join(
                        [target_table.split(".", 1)[0], was_aliased]
                    )

                logging.info(
                    "Looking for field %s in table %s", target_field, target_table
                )
                fk_target_field_id = (
                    field_lookup.get(target_table, {}).get(target_field, {}).get("id")
                )

                if fk_target_field_id:
                    logging.info(
                        "Setting target field %s to PK in order to facilitate FK ref for %s column",
                        fk_target_field_id,
                        column_name,
                    )
                    self.api(
                        "put",
                        f"/api/field/{fk_target_field_id}",
                        json={semantic_type: "type/PK"},
                    )
                else:
                    logging.error(
                        "Unable to find foreign key target %s.%s",
                        target_table,
                        target_field,
                    )

        # Nones are not accepted, default to normal
        if not column.visibility_type:
            column.visibility_type = "normal"

        # Empty strings not accepted by Metabase
        if not column.description:
            column_description = None
        else:
            column_description = column.description

        if (
            api_field["description"] != column_description
            or api_field[semantic_type] != column.semantic_type
            or api_field["visibility_type"] != column.visibility_type
            or api_field["fk_target_field_id"] != fk_target_field_id
        ):
            # Update with new values
            self.api(
                "put",
                f"/api/field/{field_id}",
                json={
                    "description": column_description,
                    semantic_type: column.semantic_type,
                    "visibility_type": column.visibility_type,
                    "fk_target_field_id": fk_target_field_id,
                },
            )
            logging.info("Updated field %s.%s successfully", model_name, column_name)
        else:
            logging.info("Field %s.%s is up-to-date", model_name, column_name)

    def find_database_id(self, name: str) -> Optional[str]:
        """Finds Metabase database ID by name.

        Arguments:
            name {str} -- Metabase database name.

        Returns:
            str -- Metabase database ID.
        """

        for database in self.api("get", "/api/database"):
            if database["name"].upper() == name.upper():
                return database["id"]
        return None

    def build_metadata_lookups(
        self, database_id: str, schemas_to_exclude: Iterable = None
    ) -> Tuple[dict, dict]:
        """Builds table and field lookups.

        Arguments:
            database_id {str} -- Metabase database ID.

        Returns:
            dict -- Dictionary of tables indexed by name.
            dict -- Dictionary of fields indexed by name, indexed by table name.
        """

        if schemas_to_exclude is None:
            schemas_to_exclude = []

        table_lookup = {}
        field_lookup = {}

        metadata = self.api(
            "get",
            f"/api/database/{database_id}/metadata",
            params=dict(include_hidden=True),
        )
        for table in metadata.get("tables", []):
            table_schema = table.get("schema", "public").upper()
            table_name = table["name"].upper()

            if schemas_to_exclude:
                schemas_to_exclude = {
                    exclusion.upper() for exclusion in schemas_to_exclude
                }

                if table_schema in schemas_to_exclude:
                    logging.debug(
                        "Ignoring Metabase table %s in schema %s. It belongs to excluded schemas %s",
                        table_name,
                        table_schema,
                        schemas_to_exclude,
                    )
                    continue

            lookup_key = f"{table_schema}.{table_name}"
            table_lookup[lookup_key] = table
            table_field_lookup = {}

            for field in table.get("fields", []):
                field_name = field["name"].upper()
                table_field_lookup[field_name] = field

            field_lookup[lookup_key] = table_field_lookup

        return table_lookup, field_lookup

    def extract_exposures(
        self,
        output_path: str,
        output_name: str,
        models: List[MetabaseModel],
        include_personal_collections: bool = True,
        exclude_collections: Iterable = None,
        **kwargs,
    ):

        if exclude_collections is None:
            exclude_collections = []

        refable_models = {node.name: node.ref for node in models}

        self.collections = self.api("get", "/api/collection")
        self.tables = self.api("get", "/api/table")
        self.table_map = {table["id"]: table["name"] for table in self.tables}

        duplicate_name_check = []
        captured_exposures = []

        # {"dataset_query":{"type":"native","native":{"query":"select * from dim_core_site_detail","template-tags":{}},"database":2},"display":"table","visualization_settings":{}}

        for collection in self.collections:
            if collection["name"] in exclude_collections:
                continue
            if not include_personal_collections and collection["name"].endswith(
                "'s Personal Collection"
            ):
                continue
            logging.info("Exploring collection %s" % collection["name"])
            for item in self.api("get", f"/api/collection/{collection['id']}/items"):
                self.models_exposed = []
                if item["model"] == "card":
                    model = self.api("get", f"/api/{item['model']}/{item['id']}")
                    name = model.get("name")
                    logging.info("Introspecting card: %s", name)
                    description = model.get("description")
                    creator_email = model.get("creator", {}).get("email")
                    creator_name = model.get("creator", {}).get("common_name")
                    created_at = model.get("created_at")
                    self._extract_card_exposures(model["id"], model)
                elif item["model"] == "dashboard":
                    dashboard = self.api("get", f"/api/{item['model']}/{item['id']}")
                    if "ordered_cards" not in dashboard:
                        continue
                    name = dashboard.get("name")
                    logging.info("Introspecting dashboard: %s", name)
                    description = dashboard.get("description")
                    creator = self.api("get", f"/api/user/{dashboard['creator_id']}")
                    creator_email = creator["email"]
                    creator_name = creator["common_name"]
                    created_at = model.get("created_at")
                    for dashboard_model in dashboard["ordered_cards"]:
                        dashboard_model_ref = dashboard_model.get("card", {})
                        if not "id" in dashboard_model_ref:
                            continue
                        self._extract_card_exposures(dashboard_model_ref["id"])
                else:
                    continue

                # No spaces allowed in model names in dbt docs DAG / No duplicate model names
                name = name.replace(" ", "_")
                enumer = 1
                while name in duplicate_name_check:
                    name = f"{name}_{enumer}"
                    enumer += 1
                duplicate_name_check.append(name)

                # Construct Exposure
                captured_exposure = {
                    "name": name,
                    "description": f"{description} \n\nMetabase Id: {item['id']} \n\nCreated At: {created_at}"
                    if description
                    else "No description provided in Metabase",
                    "type": "analysis" if item["model"] == "card" else "dashboard",
                    "url": f"{self.protocol}://{self.host}/{item['model']}/{item['id']}",
                    "maturity": "medium",
                    "owner": {
                        "name": creator_name,
                        "email": creator_email,
                    },
                    "depends_on": [
                        refable_models[exposure.upper()]
                        for exposure in list({m for m in self.models_exposed})
                        if exposure.upper() in refable_models
                    ],
                }
                captured_exposures.append(captured_exposure)

        # Output dbt YAML
        with open(
            os.path.expanduser(os.path.join(output_path, f"{output_name}.yml")), "w"
        ) as docs:
            yaml.dump(
                {"version": 2, "exposures": captured_exposures},
                docs,
                allow_unicode=True,
            )

    def _extract_card_exposures(self, card_id: int, model: Optional[Mapping] = None):
        if not model:
            model = self.api("get", f"/api/card/{card_id}")
        query = model.get("dataset_query", {})
        if query.get("type") == "query":
            if (
                query.get("query", {}).get("source-table", model.get("table_id", -1))
                in self.table_map
            ):
                logging.info(
                    "Model extracted from Metabase question: %s",
                    self.table_map[
                        query.get("query", {}).get(
                            "source-table", model.get("table_id")
                        )
                    ],
                )
                self.models_exposed.append(
                    self.table_map[
                        query.get("query", {}).get(
                            "source-table", model.get("table_id")
                        )
                    ]
                )
                for query_join in query.get("query", {}).get("joins", []):
                    logging.info(
                        "Model extracted from Metabase question join: %s",
                        self.table_map[query_join.get("source-table")],
                    )
                    self.models_exposed.append(
                        self.table_map[query_join.get("source-table")]
                    )
        elif query.get("type") == "native":
            for exposed in re.findall(
                self.exposure_parser, query.get("native").get("query")
            ):
                logging.info(
                    "Model extracted from native query: %s",
                    exposed.split(".")[-1].strip('"'),
                )
                self.models_exposed.append(exposed.split(".")[-1].strip('"'))

    def api(
        self,
        method: str,
        path: str,
        authenticated: bool = True,
        critical: bool = True,
        **kwargs,
    ) -> Any:
        """Unified way of calling Metabase API.

        Arguments:
            method {str} -- HTTP verb, e.g. get, post, put.
            path {str} -- Relative path of endpoint, e.g. /api/database.

        Keyword Arguments:
            authenticated {bool} -- Includes session ID when true. (default: {True})
            critical {bool} -- Raise on any HTTP errors. (default: {True})

        Returns:
            Any -- JSON payload of the endpoint.
        """

        headers: MutableMapping = {}
        if "headers" not in kwargs:
            kwargs["headers"] = headers
        else:
            headers = kwargs["headers"].copy()

        if authenticated:
            headers["X-Metabase-Session"] = self.session_id

        response = requests.request(
            method, f"{self.protocol}://{self.host}{path}", verify=self.verify, **kwargs
        )

        if critical:
            try:
                response.raise_for_status()
            except requests.exceptions.HTTPError:
                if "password" in kwargs["json"]:
                    logging.error("HTTP request failed. Response: %s", response.text)
                else:
                    logging.error(
                        "HTTP request failed. Payload: %s. Response: %s",
                        kwargs["json"],
                        response.text,
                    )
                raise
        elif not response.ok:
            return False

        response_json = json.loads(response.text)

        # Since X.40.0 responses are encapsulated in "data" with pagination parameters
        if "data" in response_json:
            return response_json["data"]
        return response_json<|MERGE_RESOLUTION|>--- conflicted
+++ resolved
@@ -73,16 +73,10 @@
         )["id"]
 
     def sync_and_wait(
-<<<<<<< HEAD
         self,
         database: str,
-        schema: str,
         models: Sequence,
         timeout: Optional[int],
-        schemas_to_exclude: Iterable = None,
-=======
-        self, database: str, models: Sequence, timeout: Optional[int]
->>>>>>> c0be414a
     ) -> bool:
         """Synchronize with the database and wait for schema compatibility.
 
@@ -117,13 +111,7 @@
         deadline = int(time.time()) + timeout
         sync_successful = False
         while True:
-<<<<<<< HEAD
-            sync_successful = self.models_compatible(
-                database_id, schema, models, schemas_to_exclude
-            )
-=======
             sync_successful = self.models_compatible(database_id, models)
->>>>>>> c0be414a
             time_after_wait = int(time.time()) + self._SYNC_PERIOD_SECS
             if not sync_successful and time_after_wait <= deadline:
                 time.sleep(self._SYNC_PERIOD_SECS)
@@ -131,17 +119,7 @@
                 break
         return sync_successful
 
-<<<<<<< HEAD
-    def models_compatible(
-        self,
-        database_id: str,
-        schema: str,
-        models: Sequence,
-        schemas_to_exclude: Iterable = None,
-    ) -> bool:
-=======
     def models_compatible(self, database_id: str, models: Sequence) -> bool:
->>>>>>> c0be414a
         """Checks if models compatible with the Metabase database schema.
 
         Arguments:
@@ -152,13 +130,7 @@
             bool -- True if schema compatible with models, false otherwise.
         """
 
-<<<<<<< HEAD
-        _, field_lookup = self.build_metadata_lookups(
-            database_id, schema, schemas_to_exclude
-        )
-=======
         _, field_lookup = self.build_metadata_lookups(database_id)
->>>>>>> c0be414a
 
         are_models_compatible = True
         for model in models:
@@ -185,19 +157,13 @@
 
         return are_models_compatible
 
-<<<<<<< HEAD
     def export_models(
         self,
         database: str,
-        schema: str,
         models: Sequence[MetabaseModel],
         aliases,
-        schemas_excludes: Optional[Iterable] = None,
         **kwargs,
     ):
-=======
-    def export_models(self, database: str, models: Sequence[MetabaseModel], aliases):
->>>>>>> c0be414a
         """Exports dbt models to Metabase database schema.
 
         Arguments:
@@ -211,16 +177,7 @@
             logging.critical("Cannot find database by name %s", database)
             return
 
-<<<<<<< HEAD
-        if schemas_excludes is None:
-            schemas_excludes = []
-
-        table_lookup, field_lookup = self.build_metadata_lookups(
-            database_id, schema, schemas_excludes
-        )
-=======
         table_lookup, field_lookup = self.build_metadata_lookups(database_id)
->>>>>>> c0be414a
 
         for model in models:
             self.export_model(model, table_lookup, field_lookup, aliases)
