--- conflicted
+++ resolved
@@ -34,11 +34,8 @@
         password: str,
         use_http: bool = False,
         verify: Union[str, bool] = None,
-<<<<<<< HEAD
+        session_id: str = None,
         include_sources: bool = True,
-=======
-        session_id: str = None,
->>>>>>> 647e5cd6
     ):
         """Constructor.
 
@@ -56,12 +53,8 @@
         self.host = host
         self.protocol = "http" if use_http else "https"
         self.verify = verify
-<<<<<<< HEAD
-        self.session_id = self.get_session_id(user, password)
+        self.session_id = session_id or self.get_session_id(user, password)
         self.include_sources = include_sources
-=======
-        self.session_id = session_id or self.get_session_id(user, password)
->>>>>>> 647e5cd6
         self.collections: Iterable = []
         self.tables: Iterable = []
         self.table_map: MutableMapping = {}
@@ -247,35 +240,16 @@
             return
 
         # Empty strings not accepted by Metabase
-<<<<<<< HEAD
         model_display_name = model.display_name or None
-        if not model.description:
-            model_description = None
-        else:
-            # We want to always convert newlines to spaces
-            model_description = model.description.replace("\n", " ")
-        if not model.points_of_interest:
-            model_points_of_interest = None
-        else:
-            model_points_of_interest = model.points_of_interest
-        if not model.caveats:
-            model_caveats = None
-        else:
-            model_caveats = model.caveats
-
-        body_table = {}
-        if api_table["display_name"] != model_display_name:
-            body_table["display_name"] = model_display_name
-        if api_table["description"] != model_description:
-=======
         model_description = model.description or None
         model_points_of_interest = model.points_of_interest or None
         model_caveats = model.caveats or None
         model_visibility = model.visibility_type or "normal"
 
         body_table = {}
+        if api_table.get("display_name") != model_display_name:
+            body_table["display_name"] = model_display_name
         if api_table.get("description") != model_description:
->>>>>>> 647e5cd6
             body_table["description"] = model_description
         if api_table.get("points_of_interest") != model_points_of_interest:
             body_table["points_of_interest"] = model_points_of_interest
