--- conflicted
+++ resolved
@@ -86,11 +86,8 @@
             password=self.password,
             use_http=self.use_http,
             verify=self.verify,
-<<<<<<< HEAD
+            session_id=self.session_id,
             include_sources=self.include_sources,
-=======
-            session_id=self.session_id,
->>>>>>> 647e5cd6
         )
 
         # Sync and attempt schema alignment prior to execution; if timeout is not explicitly set, proceed regardless of success
