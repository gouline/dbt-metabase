--- conflicted
+++ resolved
@@ -12,11 +12,8 @@
     NoDbtSchemaSupplied,
     MetabaseClientNotInstantiated,
     DbtParserNotInstantiated,
-<<<<<<< HEAD
     MetabaseUnableToSync,
     ModelNotFound,
-=======
->>>>>>> f94ad097
 )
 from ..parsers.dbt_folder import DbtFolderReader
 from ..parsers.dbt_manifest import DbtManifestReader
