--- conflicted
+++ resolved
@@ -106,15 +106,10 @@
                             mb_models.append(
                                 self._read_model(
                                     model,
-<<<<<<< HEAD
-                                    schema.upper(),
+                                    source_schema_name.upper(),
                                     include_tags=include_tags,
                                     model_key="sources",
                                     source=source["name"],
-=======
-                                    source_schema_name.upper(),
-                                    include_tags=include_tags,
->>>>>>> c0be414a
                                 )
                             )
 
@@ -194,7 +189,7 @@
                     mb_column.fk_target_table = (
                         column.get("meta", {})
                         .get(
-                            # Prioritize explicitly set FK in yml file which should have format schema.table unaliased
+                            # Prioritize explicitly set FK in YAML file which should have format schema.table unaliased
                             "metabase.fk_ref",
                             # If metabase.fk_ref not present in YAML, infer FK relation to table in target schema and parse ref/source
                             # We will be translating any potentially aliased source() calls later during FK parsing since we do not have all possible aliases yet and thus cannot unalias
