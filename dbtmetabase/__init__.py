import logging
import sys
import os
<<<<<<< HEAD
import re
=======
import argparse
>>>>>>> c0be414a

from .metabase import MetabaseClient
from .parsers.dbt_folder import DbtFolderReader
from .parsers.dbt_manifest import DbtManifestReader

<<<<<<< HEAD
=======
from typing import Iterable, List, Union
>>>>>>> c0be414a

from typing import Mapping, Iterable, List, Union, Literal

__version__ = "0.9.0"


def export(
<<<<<<< HEAD
    # Metabase Client
    mb_host: str,
    mb_user: str,
    mb_password: str,
    database: str,
    # dbt Reader
=======
>>>>>>> c0be414a
    dbt_database: str,
    metabase_database: str,
    metabase_host: str,
    metabase_user: str,
    metabase_password: str,
    dbt_manifest_path: str = "",
    dbt_path: str = "",
<<<<<<< HEAD
    # Target Metabase / dbt Schema
    schema: str = None,
    schemas_excludes: Iterable = None,
    # Metabase HTTPS
    mb_https: bool = True,
    mb_verify: Union[str, bool] = True,
    # Sync
    sync: bool = True,
    sync_timeout: int = None,
    # Target dbt Models
=======
    dbt_docs_url: str = None,
    metabase_use_http: bool = False,
    metabase_verify: Union[str, bool] = True,
    metabase_sync_skip: bool = False,
    metabase_sync_timeout: int = None,
    schema: str = "public",
    schema_excludes: Iterable = None,
>>>>>>> c0be414a
    includes: Iterable = None,
    excludes: Iterable = None,
    # Invocation Command
    method: Literal["export_models", "extract_exposures"] = "export_models",
    # Documentation Propagation Opts
    include_tags: bool = True,
<<<<<<< HEAD
    dbt_docs_url: str = None,
    # Exposure Parsing Opts
    output_path: str = None,
    output_name: str = None,
    include_personal_collections: bool = True,
    exclude_collections: Iterable = None,
=======
>>>>>>> c0be414a
):
    """Exports models from dbt to Metabase.

    Args:
        dbt_database (str): Source database name.
        metabase_database (str): Target Metabase database name. Database in Metabase is aliased.
        metabase_host (str): Metabase hostname.
        metabase_user (str): Metabase username.
        metabase_password (str): Metabase password.
        dbt_manifest_path (str, optional): Path to dbt project manifest.json [Primary]. Defaults to "".
        dbt_path (str, optional): Path to dbt project. [Alternative]. Defaults to "".
        dbt_docs_url (str, optional): URL to your dbt docs hosted catalog, a link will be appended to the model description (only works for manifest parsing). Defaults to None.
        metabase_use_http (bool, optional): Use HTTP to connect to Metabase instead of the default HTTPS. Defaults to False.
        metabase_verify (Union[str, bool], optional): Supply path to certificate or disable verification. Defaults to True.
        metabase_sync_skip (bool, optional): Skip synchronizing Metabase database before export. Defaults to False.
        metabase_sync_timeout (int, optional): Metabase synchronization timeout in seconds. Defaults to None.
        schema (str, optional): Target schema name. Defaults to "public".
        schema_excludes (Iterable, optional): Alternative to target schema, specify schema exclusions (only works for manifest parsing). Defaults to None.
        includes (Iterable, optional): Model names to limit processing to. Defaults to None.
        excludes (Iterable, optional): Model names to exclude. Defaults to None.
        include_tags (bool, optional): Append the dbt tags to the end of the table description. Defaults to True.
    """

    if schema_excludes is None:
        schema_excludes = []
    if includes is None:
        includes = []
    if excludes is None:
        excludes = []

    # Assertions
    assert bool(dbt_path) != bool(
        dbt_manifest_path
    ), "Bad arguments. dbt_path and dbt_manifest_path cannot be provide at the same time. One option must be specified."
    if dbt_path:
        assert (
            schema and not schema_excludes
        ), "Must target a single schema if using yaml parser, multiple schemas not supported."
<<<<<<< HEAD
=======
    assert bool(schema) != bool(
        schema_excludes
    ), "Bad arguments. schema and schema_excludes cannot be provide at the same time. One option must be specified."
>>>>>>> c0be414a

    # Instantiate Metabase client
    mbc = MetabaseClient(
        host=metabase_host,
        user=metabase_user,
        password=metabase_password,
        use_http=metabase_use_http,
        verify=metabase_verify,
    )
    reader: Union[DbtFolderReader, DbtManifestReader]

    # Resolve dbt reader being either YAML or manifest.json based
    if dbt_path:
        reader = DbtFolderReader(os.path.expandvars(dbt_path))
    else:
        reader = DbtManifestReader(os.path.expandvars(dbt_manifest_path))

    if schema_excludes:
        schema_excludes = {schema.upper() for schema in schema_excludes}

    # Process dbt stuff
    models = reader.read_models(
        database=dbt_database,
        schema=schema,
        schema_excludes=schema_excludes,
        includes=includes,
        excludes=excludes,
        include_tags=include_tags,
        docs_url=dbt_docs_url,
    )

    # Sync and attempt schema alignment prior to execution; if timeout is not explicitly set, proceed regardless of success
<<<<<<< HEAD
    if sync:
        if (
            not mbc.sync_and_wait(
                database, schema, models, sync_timeout, schemas_excludes
            )
            and sync_timeout is not None
=======
    if not metabase_sync_skip:
        if metabase_sync_timeout is not None and not mbc.sync_and_wait(
            metabase_database, models, metabase_sync_timeout
>>>>>>> c0be414a
        ):
            logging.critical("Sync timeout reached, models still not compatible")
            return

    # Process Metabase stuff
<<<<<<< HEAD
    getattr(mbc, method)(
        database=database,
        schema=schema,
        aliases=reader.catch_aliases,
        schemas_excludes=schemas_excludes,
        output_path=output_path,
        output_name=output_name,
        models=models,
        include_personal_collections=include_personal_collections,
        exclude_collections=exclude_collections,
    )
=======
    mbc.export_models(metabase_database, models, reader.catch_aliases)
>>>>>>> c0be414a


def main(args: List = None):
    logging.basicConfig(
        format="%(asctime)s - %(levelname)s - %(message)s", level=logging.INFO
    )

    parser = argparse.ArgumentParser(
        description="Model synchronization from dbt to Metabase."
    )
<<<<<<< HEAD
    parser.add_argument(
        "command", choices=["export", "exposures"], help="command to execute"
=======
    parser.add_argument("command", choices=["export"], help="command to execute")

    # dbt arguments
    parser.add_argument(
        "--dbt_database",
        metavar="DB",
        required=True,
        help="Target database name as specified in dbt",
>>>>>>> c0be414a
    )
    parser.add_argument(
        "--dbt_path",
        help="Path to dbt project. Cannot be specified with --dbt_manifest_path",
    )
    parser.add_argument(
        "--dbt_manifest_path",
        help="Path to dbt manifest.json (typically located in the /target/ directory of the dbt project directory). Cannot be specified with --dbt_path",
    )
    parser.add_argument(
        "--dbt_docs",
        metavar="URL",
        help="Pass in URL to dbt docs site. Appends dbt docs URL for each model to Metabase table description",
    )

    # Metabase arguments
    parser.add_argument(
        "--metabase_database",
        metavar="DB",
        required=True,
        help="Target database name as set in Metabase (typically aliased)",
    )
    parser.add_argument(
        "--metabase_host", metavar="HOST", required=True, help="Metabase hostname"
    )
    parser.add_argument(
        "--metabase_user", metavar="USER", required=True, help="Metabase username"
    )
    parser.add_argument(
        "--metabase_password", metavar="PASS", required=True, help="Metabase password"
    )
    parser.add_argument(
        "--metabase_use_http",
        action="store_true",
        help="use HTTP to connect to Metabase instead of HTTPS",
    )
    parser.add_argument(
        "--metabase_verify",
        metavar="CERT",
        help="Path to certificate bundle used by Metabase client",
    )
    parser.add_argument(
        "--metabase_sync_skip",
        action="store_true",
        help="Skip synchronizing Metabase database before export",
    )
    parser.add_argument(
        "--metabase_sync_timeout",
        metavar="SECS",
        type=int,
        help="Synchronization timeout (in secs). If set, we will fail hard on synchronization failure; if not set, we will proceed after attempting sync regardless of success",
    )

    # Common/misc arguments
    parser.add_argument(
        "--schema",
        metavar="SCHEMA",
        help="Target schema name. Cannot be specified with --schemas_excludes",
    )
    parser.add_argument(
        "--schemas_excludes",
        help="Target schemas to exclude. Cannot be specified with --schema. Will sync all schemas not excluded",
    )
    parser.add_argument(
        "--includes",
        metavar="MODELS",
        nargs="*",
        default=[],
        help="Model names to limit processing to",
    )
    parser.add_argument(
        "--excludes",
        metavar="MODELS",
        nargs="*",
        default=[],
        help="Model names to exclude",
    )
    parser.add_argument(
        "--include_tags",
        action="store_true",
        default=False,
        help="Append tags to Table descriptions in Metabase",
    )
    parser.add_argument(
        "--verbose",
        action="store_true",
        default=False,
        help="Verbose output",
    )

    parsed = parser.parse_args(args=args)

    if parsed.verbose:
        logger = logging.getLogger()
        logger.addHandler(logging.StreamHandler(sys.stdout))
        logger.setLevel(logging.DEBUG)

    # These args drive loading the Metabase client and dbt models and are prerequisites to any functionality of dbt-metabase
    primary_args = {
        "dbt_path": parsed.dbt_path,
        "dbt_manifest_path": parsed.dbt_manifest_path,
        "dbt_database": parsed.dbt_database,
        "mb_host": parsed.mb_host,
        "mb_user": parsed.mb_user,
        "mb_password": parsed.mb_password,
        "mb_https": parsed.mb_https,
        "mb_verify": parsed.mb_verify,
        "database": parsed.database,
        "schema": parsed.schema,
        "schemas_excludes": parsed.schemas_excludes,
        "sync": parsed.sync,
        "sync_timeout": parsed.sync_timeout,
        "includes": parsed.includes,
        "excludes": parsed.excludes,
    }

    if parsed.command == "export":
        export(
<<<<<<< HEAD
            **primary_args,
            include_tags=parsed.include_tags,
            dbt_docs_url=parsed.docs,
            method="export_models"
        )
    elif parsed.command == "exposures":
        export(
            **primary_args,
            output_path=parsed.output_path,
            output_name=parsed.output_name,
            include_personal_collections=parsed.include_personal_collections,
            exclude_collections=parsed.exclude_collections,
            method="extract_exposures"
        )
    else:
        logging.warning(
            "Invalid command. Must be one of either 'export' or 'exposures'."
=======
            dbt_database=parsed.dbt_database,
            dbt_manifest_path=parsed.dbt_manifest_path,
            dbt_path=parsed.dbt_path,
            dbt_docs_url=parsed.dbt_docs,
            metabase_database=parsed.metabase_database,
            metabase_host=parsed.metabase_host,
            metabase_user=parsed.metabase_user,
            metabase_password=parsed.metabase_password,
            metabase_use_http=parsed.metabase_use_http,
            metabase_verify=parsed.metabase_verify,
            metabase_sync_skip=parsed.metabase_sync_skip,
            metabase_sync_timeout=parsed.metabase_sync_timeout,
            schema=parsed.schema,
            schema_excludes=parsed.schema_excludes,
            includes=parsed.includes,
            excludes=parsed.excludes,
            include_tags=parsed.include_tags,
>>>>>>> c0be414a
        )<|MERGE_RESOLUTION|>--- conflicted
+++ resolved
@@ -1,78 +1,49 @@
 import logging
 import sys
 import os
-<<<<<<< HEAD
 import re
-=======
 import argparse
->>>>>>> c0be414a
 
 from .metabase import MetabaseClient
 from .parsers.dbt_folder import DbtFolderReader
 from .parsers.dbt_manifest import DbtManifestReader
 
-<<<<<<< HEAD
-=======
-from typing import Iterable, List, Union
->>>>>>> c0be414a
-
 from typing import Mapping, Iterable, List, Union, Literal
 
 __version__ = "0.9.0"
 
 
-def export(
-<<<<<<< HEAD
+def execute(
     # Metabase Client
-    mb_host: str,
-    mb_user: str,
-    mb_password: str,
-    database: str,
-    # dbt Reader
-=======
->>>>>>> c0be414a
-    dbt_database: str,
     metabase_database: str,
     metabase_host: str,
     metabase_user: str,
     metabase_password: str,
+    # dbt Reader
+    dbt_database: str,
     dbt_manifest_path: str = "",
     dbt_path: str = "",
-<<<<<<< HEAD
-    # Target Metabase / dbt Schema
-    schema: str = None,
-    schemas_excludes: Iterable = None,
-    # Metabase HTTPS
-    mb_https: bool = True,
-    mb_verify: Union[str, bool] = True,
-    # Sync
-    sync: bool = True,
-    sync_timeout: int = None,
-    # Target dbt Models
-=======
-    dbt_docs_url: str = None,
+    # Invocation Command
+    method: Literal["export_models", "extract_exposures"] = "export_models",
+    # dbt Target Models
+    schema: str = "public",
+    schema_excludes: Iterable = None,
+    # Metabase additional connection opts
     metabase_use_http: bool = False,
     metabase_verify: Union[str, bool] = True,
+    # Metabase Sync
     metabase_sync_skip: bool = False,
     metabase_sync_timeout: int = None,
-    schema: str = "public",
-    schema_excludes: Iterable = None,
->>>>>>> c0be414a
+    # Documentation Propagation Opts
+    include_tags: bool = True,
+    dbt_docs_url: str = None,
     includes: Iterable = None,
     excludes: Iterable = None,
-    # Invocation Command
-    method: Literal["export_models", "extract_exposures"] = "export_models",
-    # Documentation Propagation Opts
-    include_tags: bool = True,
-<<<<<<< HEAD
-    dbt_docs_url: str = None,
     # Exposure Parsing Opts
     output_path: str = None,
     output_name: str = None,
     include_personal_collections: bool = True,
     exclude_collections: Iterable = None,
-=======
->>>>>>> c0be414a
 ):
     """Exports models from dbt to Metabase.
 
@@ -111,12 +82,6 @@
         assert (
             schema and not schema_excludes
         ), "Must target a single schema if using yaml parser, multiple schemas not supported."
-<<<<<<< HEAD
-=======
-    assert bool(schema) != bool(
-        schema_excludes
-    ), "Bad arguments. schema and schema_excludes cannot be provide at the same time. One option must be specified."
->>>>>>> c0be414a
 
     # Instantiate Metabase client
     mbc = MetabaseClient(
@@ -149,38 +114,24 @@
     )
 
     # Sync and attempt schema alignment prior to execution; if timeout is not explicitly set, proceed regardless of success
-<<<<<<< HEAD
-    if sync:
-        if (
-            not mbc.sync_and_wait(
-                database, schema, models, sync_timeout, schemas_excludes
-            )
-            and sync_timeout is not None
-=======
     if not metabase_sync_skip:
         if metabase_sync_timeout is not None and not mbc.sync_and_wait(
             metabase_database, models, metabase_sync_timeout
->>>>>>> c0be414a
         ):
             logging.critical("Sync timeout reached, models still not compatible")
             return
 
     # Process Metabase stuff
-<<<<<<< HEAD
-    getattr(mbc, method)(
-        database=database,
-        schema=schema,
+    getattr(mbc, method, exit(f"Invalid command: {method}"))(
+        database=metabase_database,
         aliases=reader.catch_aliases,
-        schemas_excludes=schemas_excludes,
+        schema_excludes=schema_excludes,
         output_path=output_path,
         output_name=output_name,
         models=models,
         include_personal_collections=include_personal_collections,
         exclude_collections=exclude_collections,
     )
-=======
-    mbc.export_models(metabase_database, models, reader.catch_aliases)
->>>>>>> c0be414a
 
 
 def main(args: List = None):
@@ -191,19 +142,18 @@
     parser = argparse.ArgumentParser(
         description="Model synchronization from dbt to Metabase."
     )
-<<<<<<< HEAD
+    
+    # Commands
     parser.add_argument(
         "command", choices=["export", "exposures"], help="command to execute"
-=======
-    parser.add_argument("command", choices=["export"], help="command to execute")
-
+    )
+    
     # dbt arguments
     parser.add_argument(
         "--dbt_database",
         metavar="DB",
         required=True,
         help="Target database name as specified in dbt",
->>>>>>> c0be414a
     )
     parser.add_argument(
         "--dbt_path",
@@ -264,7 +214,7 @@
         help="Target schema name. Cannot be specified with --schemas_excludes",
     )
     parser.add_argument(
-        "--schemas_excludes",
+        "--schema_excludes",
         help="Target schemas to exclude. Cannot be specified with --schema. Will sync all schemas not excluded",
     )
     parser.add_argument(
@@ -306,30 +256,29 @@
         "dbt_path": parsed.dbt_path,
         "dbt_manifest_path": parsed.dbt_manifest_path,
         "dbt_database": parsed.dbt_database,
-        "mb_host": parsed.mb_host,
-        "mb_user": parsed.mb_user,
-        "mb_password": parsed.mb_password,
-        "mb_https": parsed.mb_https,
-        "mb_verify": parsed.mb_verify,
-        "database": parsed.database,
+        "metabase_host": parsed.metabase_host,
+        "metabase_user": parsed.metabase_user,
+        "metabase_password": parsed.metabase_password,
+        "metabase_use_http": parsed.metabase_use_http,
+        "metabase_verify": parsed.metabase_verify,
+        "metabase_database": parsed.metabase_database,
         "schema": parsed.schema,
-        "schemas_excludes": parsed.schemas_excludes,
-        "sync": parsed.sync,
-        "sync_timeout": parsed.sync_timeout,
+        "schema_excludes": parsed.schema_excludes,
+        "metabase_sync_skip": parsed.metabase_sync_skip,
+        "metabase_sync_timeout": parsed.metabase_sync_timeout,
         "includes": parsed.includes,
         "excludes": parsed.excludes,
     }
-
+    
     if parsed.command == "export":
-        export(
-<<<<<<< HEAD
+        execute(
             **primary_args,
             include_tags=parsed.include_tags,
-            dbt_docs_url=parsed.docs,
+            dbt_docs_url=parsed.dbt_docs,
             method="export_models"
         )
     elif parsed.command == "exposures":
-        export(
+        execute(
             **primary_args,
             output_path=parsed.output_path,
             output_name=parsed.output_name,
@@ -340,23 +289,4 @@
     else:
         logging.warning(
             "Invalid command. Must be one of either 'export' or 'exposures'."
-=======
-            dbt_database=parsed.dbt_database,
-            dbt_manifest_path=parsed.dbt_manifest_path,
-            dbt_path=parsed.dbt_path,
-            dbt_docs_url=parsed.dbt_docs,
-            metabase_database=parsed.metabase_database,
-            metabase_host=parsed.metabase_host,
-            metabase_user=parsed.metabase_user,
-            metabase_password=parsed.metabase_password,
-            metabase_use_http=parsed.metabase_use_http,
-            metabase_verify=parsed.metabase_verify,
-            metabase_sync_skip=parsed.metabase_sync_skip,
-            metabase_sync_timeout=parsed.metabase_sync_timeout,
-            schema=parsed.schema,
-            schema_excludes=parsed.schema_excludes,
-            includes=parsed.includes,
-            excludes=parsed.excludes,
-            include_tags=parsed.include_tags,
->>>>>>> c0be414a
         )