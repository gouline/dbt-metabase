--- conflicted
+++ resolved
@@ -6,11 +6,8 @@
 from .metabase import MetabaseClient
 from .parsers.dbt_folder import DbtFolderReader
 from .parsers.dbt_manifest import DbtManifestReader
-<<<<<<< HEAD
 from .models.config import MetabaseConfig, dbtConfig
-=======
 from .utils import get_version
->>>>>>> a14c6c59
 
 from typing import Iterable, List, Union, Optional
 
@@ -179,15 +176,13 @@
     parser = argparse.ArgumentParser(
         prog="PROG", description="Model synchronization from dbt to Metabase."
     )
-<<<<<<< HEAD
-=======
+
     parser.add_argument(
         "--version",
         action="version",
         version=f"%(prog)s {__version__}",
     )
     parser.add_argument("command", choices=["export"], help="command to execute")
->>>>>>> a14c6c59
 
     # Commands
     parser.add_argument(
